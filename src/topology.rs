//! Organizing processes as groups and communicators
//!
//! Processes are organized in communicators. All parallel processes initially partaking in
//! the computation are organized in a context called the 'world communicator' which is available
//! as a property of the `Universe`. From the world communicator, other communicators can be
//! created. Processes can be addressed via their `Rank` within a specific communicator. This
//! information is encapsulated in a `Process`.
//!
//! # Unfinished features
//!
//! - **6.3**: Group management
//!   - **6.3.2**: Constructors, `MPI_Group_range_incl()`, `MPI_Group_range_excl()`
//! - **6.4**: Communicator management
//!   - **6.4.2**: Constructors, `MPI_Comm_dup_with_info()`, `MPI_Comm_idup()`,
//!     `MPI_Comm_split_type()`
//!   - **6.4.4**: Info, `MPI_Comm_set_info()`, `MPI_Comm_get_info()`
//! - **6.6**: Inter-communication
//! - **6.7**: Caching
//! - **6.8**: Naming objects
//! - **7**: Process topologies
//! - **Parts of sections**: 8, 10, 12
use std::ffi::{CStr, CString};
use std::os::raw::{c_char, c_int};
use std::{mem, process};

use conv::ConvUtil;

use super::Count;
#[cfg(not(msmpi))]
use super::Tag;

use datatype::traits::*;
use ffi;
use ffi::{MPI_Comm, MPI_Group};
use raw::traits::*;

/// Topology traits
pub mod traits {
    pub use super::{AsCommunicator, Communicator, Group};
}

/// Something that has a communicator associated with it
pub trait AsCommunicator {
    /// The type of the associated communicator
    type Out: Communicator;
    /// Returns the associated communicator.
    fn as_communicator(&self) -> &Self::Out;
}

/// Identifies a certain process within a communicator.
pub type Rank = c_int;

/// A built-in communicator, e.g. `MPI_COMM_WORLD`
///
/// # Standard section(s)
///
/// 6.4
#[derive(Copy, Clone)]
pub struct SystemCommunicator(MPI_Comm);

impl SystemCommunicator {
    /// The 'world communicator'
    ///
    /// Contains all processes initially partaking in the computation.
    ///
    /// # Examples
    /// See `examples/simple.rs`
    pub fn world() -> SystemCommunicator {
        SystemCommunicator::from_raw_unchecked(unsafe_extern_static!(ffi::RSMPI_COMM_WORLD))
    }

    /// If the raw value is the null handle returns `None`
    #[allow(dead_code)]
    fn from_raw(raw: MPI_Comm) -> Option<SystemCommunicator> {
        if raw == unsafe_extern_static!(ffi::RSMPI_COMM_NULL) {
            None
        } else {
            Some(SystemCommunicator(raw))
        }
    }

    /// Wraps the raw value without checking for null handle
    fn from_raw_unchecked(raw: MPI_Comm) -> SystemCommunicator {
        debug_assert_ne!(raw, unsafe_extern_static!(ffi::RSMPI_COMM_NULL));
        SystemCommunicator(raw)
    }
}

unsafe impl AsRaw for SystemCommunicator {
    type Raw = MPI_Comm;
    fn as_raw(&self) -> Self::Raw {
        self.0
    }
}

impl Communicator for SystemCommunicator {}

impl AsCommunicator for SystemCommunicator {
    type Out = SystemCommunicator;
    fn as_communicator(&self) -> &Self::Out {
        self
    }
}

/// A user-defined communicator
///
/// # Standard section(s)
///
/// 6.4
pub struct UserCommunicator(MPI_Comm);

impl UserCommunicator {
    /// If the raw value is the null handle returns `None`
    pub unsafe fn from_raw(raw: MPI_Comm) -> Option<UserCommunicator> {
        if raw == ffi::RSMPI_COMM_NULL {
            None
        } else {
            Some(UserCommunicator(raw))
        }
    }

    /// Wraps the raw value without checking for null handle
    fn from_raw_unchecked(raw: MPI_Comm) -> UserCommunicator {
        debug_assert_ne!(raw, unsafe_extern_static!(ffi::RSMPI_COMM_NULL));
        UserCommunicator(raw)
    }
}

impl AsCommunicator for UserCommunicator {
    type Out = UserCommunicator;
    fn as_communicator(&self) -> &Self::Out {
        self
    }
}

unsafe impl AsRaw for UserCommunicator {
    type Raw = MPI_Comm;
    fn as_raw(&self) -> Self::Raw {
        self.0
    }
}

impl Communicator for UserCommunicator {}

impl Drop for UserCommunicator {
    fn drop(&mut self) {
        unsafe {
            ffi::MPI_Comm_free(&mut self.0);
        }
        assert_eq!(self.0, unsafe_extern_static!(ffi::RSMPI_COMM_NULL));
    }
}

/// A color used in a communicator split
#[derive(Copy, Clone, Debug)]
pub struct Color(c_int);

impl Color {
    /// Special color of undefined value
    pub fn undefined() -> Color {
        Color(unsafe_extern_static!(ffi::RSMPI_UNDEFINED))
    }

    /// A color of a certain value
    ///
    /// Valid values are non-negative.
    pub fn with_value(value: c_int) -> Color {
        if value < 0 {
            panic!("Value of color must be non-negative.")
        }
        Color(value)
    }

    /// The raw value understood by the MPI C API
    fn as_raw(&self) -> c_int {
        self.0
    }
}

/// A key used when determining the rank order of processes after a communicator split.
pub type Key = c_int;

/// Communicators are contexts for communication
pub trait Communicator: AsRaw<Raw = MPI_Comm> {
    /// Number of processes in this communicator
    ///
    /// # Examples
    /// See `examples/simple.rs`
    ///
    /// # Standard section(s)
    ///
    /// 6.4.1
    fn size(&self) -> Rank {
        let mut res: Rank = unsafe { mem::uninitialized() };
        unsafe {
            ffi::MPI_Comm_size(self.as_raw(), &mut res);
        }
        res
    }

    /// The `Rank` that identifies the calling process within this communicator
    ///
    /// # Examples
    /// See `examples/simple.rs`
    ///
    /// # Standard section(s)
    ///
    /// 6.4.1
    fn rank(&self) -> Rank {
        let mut res: Rank = unsafe { mem::uninitialized() };
        unsafe {
            ffi::MPI_Comm_rank(self.as_raw(), &mut res);
        }
        res
    }

    /// Bundles a reference to this communicator with a specific `Rank` into a `Process`.
    ///
    /// # Examples
    /// See `examples/broadcast.rs` `examples/gather.rs` `examples/send_receive.rs`
    fn process_at_rank(&self, r: Rank) -> Process<Self>
    where
        Self: Sized,
    {
        assert!(0 <= r && r < self.size());
        Process::by_rank_unchecked(self, r)
    }

    /// Returns an `AnyProcess` identifier that can be used, e.g. as a `Source` in point to point
    /// communication.
    fn any_process(&self) -> AnyProcess<Self>
    where
        Self: Sized,
    {
        AnyProcess(self)
    }

    /// A `Process` for the calling process
    fn this_process(&self) -> Process<Self>
    where
        Self: Sized,
    {
        let rank = self.rank();
        Process::by_rank_unchecked(self, rank)
    }

    /// Compare two communicators.
    ///
    /// See enum `CommunicatorRelation`.
    ///
    /// # Standard section(s)
    ///
    /// 6.4.1
    fn compare<C: ?Sized>(&self, other: &C) -> CommunicatorRelation
    where
        C: Communicator,
    {
        let mut res: c_int = unsafe { mem::uninitialized() };
        unsafe {
            ffi::MPI_Comm_compare(self.as_raw(), other.as_raw(), &mut res);
        }
        res.into()
    }

    /// Duplicate a communicator.
    ///
    /// # Examples
    ///
    /// See `examples/duplicate.rs`
    ///
    /// # Standard section(s)
    ///
    /// 6.4.2
    fn duplicate(&self) -> UserCommunicator {
        let mut newcomm: MPI_Comm = unsafe { mem::uninitialized() };
        unsafe {
            ffi::MPI_Comm_dup(self.as_raw(), &mut newcomm);
        }
        UserCommunicator::from_raw_unchecked(newcomm)
    }

    /// Split a communicator by color.
    ///
    /// Creates as many new communicators as distinct values of `color` are given. All processes
    /// with the same value of `color` join the same communicator. A process that passes the
    /// special undefined color will not join a new communicator and `None` is returned.
    ///
    /// # Examples
    ///
    /// See `examples/split.rs`
    ///
    /// # Standard section(s)
    ///
    /// 6.4.2
    fn split_by_color(&self, color: Color) -> Option<UserCommunicator> {
        self.split_by_color_with_key(color, Key::default())
    }

    /// Split a communicator by color.
    ///
    /// Like `split()` but orders processes according to the value of `key` in the new
    /// communicators.
    ///
    /// # Standard section(s)
    ///
    /// 6.4.2
    fn split_by_color_with_key(&self, color: Color, key: Key) -> Option<UserCommunicator> {
        let mut newcomm: MPI_Comm = unsafe { mem::uninitialized() };
        unsafe {
            ffi::MPI_Comm_split(self.as_raw(), color.as_raw(), key, &mut newcomm);
            UserCommunicator::from_raw(newcomm)
        }
    }

    /// Split a communicator collectively by subgroup.
    ///
    /// Proceses pass in a group that is a subgroup of the group associated with the old
    /// communicator. Different processes may pass in different groups, but if two groups are
    /// different, they have to be disjunct. One new communicator is created for each distinct
    /// group. The new communicator is returned if a process is a member of the group he passed in,
    /// otherwise `None`.
    ///
    /// This call is a collective operation on the old communicator so all processes have to
    /// partake.
    ///
    /// # Examples
    ///
    /// See `examples/split.rs`
    ///
    /// # Standard section(s)
    ///
    /// 6.4.2
    fn split_by_subgroup_collective<G: ?Sized>(&self, group: &G) -> Option<UserCommunicator>
    where
        G: Group,
    {
        let mut newcomm: MPI_Comm = unsafe { mem::uninitialized() };
        unsafe {
            ffi::MPI_Comm_create(self.as_raw(), group.as_raw(), &mut newcomm);
            UserCommunicator::from_raw(newcomm)
        }
    }

    /// Split a communicator by subgroup.
    ///
    /// Like `split_by_subgroup_collective()` but not a collective operation.
    ///
    /// # Examples
    ///
    /// See `examples/split.rs`
    ///
    /// # Standard section(s)
    ///
    /// 6.4.2
    #[cfg(not(msmpi))]
    fn split_by_subgroup<G: ?Sized>(&self, group: &G) -> Option<UserCommunicator>
    where
        G: Group,
    {
        self.split_by_subgroup_with_tag(group, Tag::default())
    }

    /// Split a communicator by subgroup
    ///
    /// Like `split_by_subgroup()` but can avoid collision of concurrent calls
    /// (i.e. multithreaded) by passing in distinct tags.
    ///
    /// # Standard section(s)
    ///
    /// 6.4.2
    #[cfg(not(msmpi))]
    fn split_by_subgroup_with_tag<G: ?Sized>(&self, group: &G, tag: Tag) -> Option<UserCommunicator>
    where
        G: Group,
    {
        let mut newcomm: MPI_Comm = unsafe { mem::uninitialized() };
        unsafe {
            ffi::MPI_Comm_create_group(self.as_raw(), group.as_raw(), tag, &mut newcomm);
        }
        UserCommunicator::from_raw(newcomm)
    }

    /// The group associated with this communicator
    ///
    /// # Standard section(s)
    ///
    /// 6.3.2
    fn group(&self) -> UserGroup {
        let mut group: MPI_Group = unsafe { mem::uninitialized() };
        unsafe {
            ffi::MPI_Comm_group(self.as_raw(), &mut group);
        }
        UserGroup(group)
    }

    /// Abort program execution
    ///
    /// # Standard section(s)
    ///
    /// 8.7
    fn abort(&self, errorcode: c_int) -> ! {
        unsafe {
            ffi::MPI_Abort(self.as_raw(), errorcode);
        }
        process::abort();
    }

    /// Set the communicator name
    ///
    /// # Standard section(s)
    ///
    /// 6.8, see the `MPI_Comm_set_name` function
    fn set_name(&self, name: &str) {
        let c_name = CString::new(name).expect("Failed to convert the Rust string to a C string");
        unsafe {
            ffi::MPI_Comm_set_name(self.as_raw(), c_name.as_ptr());
        }
    }

    /// Get the communicator name
    ///
    /// # Standard section(s)
    ///
    /// 6.8, see the `MPI_Comm_get_name` function
    fn get_name(&self) -> String {
        type BufType = [c_char; ffi::MPI_MAX_OBJECT_NAME as usize];

        unsafe {
            let mut buf: BufType = mem::uninitialized();
            let mut resultlen: c_int = mem::uninitialized();

            ffi::MPI_Comm_get_name(self.as_raw(), buf.as_mut_ptr(), &mut resultlen);

            let buf_cstr = CStr::from_ptr(buf.as_ptr());
            buf_cstr.to_string_lossy().into_owned()
        }
    }

<<<<<<< HEAD
    /// Gets the implementation-defined buffer size required to pack 'incout' elements of type
=======
    /// Gets the implementation-defined buffer size required to pack 'incount' elements of type
>>>>>>> 3b19c670
    /// 'datatype'.
    ///
    /// # Standard section(s)
    ///
    /// 4.2, see MPI_Pack_size
    fn pack_size<Dt>(&self, incount: Count, datatype: &Dt) -> Count
    where
        Dt: Datatype,
    {
        unsafe {
            let mut size = mem::uninitialized();
            ffi::MPI_Pack_size(incount, datatype.as_raw(), self.as_raw(), &mut size);
            size
        }
    }

    /// Packs inbuf into a byte array with an implementation-defined format. Often paired with
    /// `unpack` to convert back into a specific datatype.
    ///
    /// # Standard Sections
    ///
    /// 4.2, see MPI_Pack
    fn pack<Buf>(&self, inbuf: &Buf) -> Vec<u8>
    where
        Buf: ?Sized + Buffer,
    {
        let inbuf_dt = inbuf.as_datatype();

        let mut outbuf = vec![
            0;
            self.pack_size(inbuf.count(), &inbuf_dt)
                .value_as::<usize>()
                .expect("MPI_Pack_size returned a negative buffer size!")
        ];

        let position = self.pack_into(inbuf, &mut outbuf[..], 0);

        outbuf.resize(
            position
                .value_as()
                .expect("MPI_Pack returned a negative position!"),
            0,
        );

        outbuf
    }

    /// Packs inbuf into a byte array with an implementation-defined format. Often paired with
    /// `unpack` to convert back into a specific datatype.
    ///
    /// # Standard Sections
    ///
    /// 4.2, see MPI_Pack
    fn pack_into<Buf>(&self, inbuf: &Buf, outbuf: &mut [u8], position: Count) -> Count
    where
        Buf: ?Sized + Buffer,
    {
        let inbuf_dt = inbuf.as_datatype();

        let mut position: Count = position;
        unsafe {
            ffi::MPI_Pack(
                inbuf.pointer(),
                inbuf.count(),
                inbuf_dt.as_raw(),
                outbuf.as_mut_ptr() as *mut _,
                outbuf.count(),
                &mut position,
                self.as_raw(),
            );
        }
        position
    }

    /// Unpacks an implementation-specific byte array from `pack` or `pack_into` into a buffer of a
    /// specific datatype.
    ///
    /// # Standard Sections
    ///
    /// 4.2, see MPI_Unpack
<<<<<<< HEAD
    fn unpack_into<Buf>(&self, inbuf: &[u8], outbuf: &mut Buf, position: Count) -> Count
=======
    unsafe fn unpack_into<Buf>(&self, inbuf: &[u8], outbuf: &mut Buf, position: Count) -> Count
>>>>>>> 3b19c670
    where
        Buf: ?Sized + BufferMut,
    {
        let outbuf_dt = outbuf.as_datatype();

        let mut position: Count = position;
<<<<<<< HEAD
        unsafe {
            ffi::MPI_Unpack(
                inbuf.as_ptr() as *const _,
                inbuf.count(),
                &mut position,
                outbuf.pointer_mut(),
                outbuf.count(),
                outbuf_dt.as_raw(),
                self.as_raw(),
            );
        }
=======
        ffi::MPI_Unpack(
            inbuf.as_ptr() as *const _,
            inbuf.count(),
            &mut position,
            outbuf.pointer_mut(),
            outbuf.count(),
            outbuf_dt.as_raw(),
            self.as_raw(),
        );
>>>>>>> 3b19c670
        position
    }
}

/// The relation between two communicators.
///
/// # Standard section(s)
///
/// 6.4.1
#[derive(Copy, Clone, PartialEq, Eq, Debug)]
pub enum CommunicatorRelation {
    /// Identical groups and same contexts
    Identical,
    /// Groups match in constituents and rank order, contexts differ
    Congruent,
    /// Group constituents match but rank order differs
    Similar,
    /// Otherwise
    Unequal,
}

impl From<c_int> for CommunicatorRelation {
    fn from(i: c_int) -> CommunicatorRelation {
        use self::CommunicatorRelation::*;
        // FIXME: Yuck! These should be made const.
        if i == unsafe_extern_static!(ffi::RSMPI_IDENT) {
            return Identical;
        } else if i == unsafe_extern_static!(ffi::RSMPI_CONGRUENT) {
            return Congruent;
        } else if i == unsafe_extern_static!(ffi::RSMPI_SIMILAR) {
            return Similar;
        } else if i == unsafe_extern_static!(ffi::RSMPI_UNEQUAL) {
            return Unequal;
        }
        panic!("Unknown communicator relation: {}", i)
    }
}

/// Identifies a process by its `Rank` within a certain communicator.
#[derive(Copy, Clone)]
pub struct Process<'a, C>
where
    C: 'a + Communicator,
{
    comm: &'a C,
    rank: Rank,
}

impl<'a, C> Process<'a, C>
where
    C: 'a + Communicator,
{
    #[allow(dead_code)]
    fn by_rank(c: &'a C, r: Rank) -> Option<Self> {
        if r != unsafe_extern_static!(ffi::RSMPI_PROC_NULL) {
            Some(Process { comm: c, rank: r })
        } else {
            None
        }
    }

    fn by_rank_unchecked(c: &'a C, r: Rank) -> Self {
        Process { comm: c, rank: r }
    }

    /// The process rank
    pub fn rank(&self) -> Rank {
        self.rank
    }
}

impl<'a, C> AsCommunicator for Process<'a, C>
where
    C: 'a + Communicator,
{
    type Out = C;
    fn as_communicator(&self) -> &Self::Out {
        self.comm
    }
}

/// Identifies an arbitrary process that is a member of a certain communicator, e.g. for use as a
/// `Source` in point to point communication.
pub struct AnyProcess<'a, C>(&'a C)
where
    C: 'a + Communicator;

impl<'a, C> AsCommunicator for AnyProcess<'a, C>
where
    C: 'a + Communicator,
{
    type Out = C;
    fn as_communicator(&self) -> &Self::Out {
        self.0
    }
}

/// A built-in group, e.g. `MPI_GROUP_EMPTY`
///
/// # Standard section(s)
///
/// 6.2.1
#[derive(Copy, Clone)]
pub struct SystemGroup(MPI_Group);

impl SystemGroup {
    /// An empty group
    pub fn empty() -> SystemGroup {
        SystemGroup(unsafe_extern_static!(ffi::RSMPI_GROUP_EMPTY))
    }
}

unsafe impl AsRaw for SystemGroup {
    type Raw = MPI_Group;
    fn as_raw(&self) -> Self::Raw {
        self.0
    }
}

impl Group for SystemGroup {}

/// A user-defined group of processes
///
/// # Standard section(s)
///
/// 6.2.1
pub struct UserGroup(MPI_Group);

impl Drop for UserGroup {
    fn drop(&mut self) {
        unsafe {
            ffi::MPI_Group_free(&mut self.0);
        }
        assert_eq!(self.0, unsafe_extern_static!(ffi::RSMPI_GROUP_NULL));
    }
}

unsafe impl AsRaw for UserGroup {
    type Raw = MPI_Group;
    fn as_raw(&self) -> Self::Raw {
        self.0
    }
}

impl Group for UserGroup {}

/// Groups are collections of parallel processes
pub trait Group: AsRaw<Raw = MPI_Group> {
    /// Group union
    ///
    /// Constructs a new group that contains all members of the first group followed by all members
    /// of the second group that are not also members of the first group.
    ///
    /// # Standard section(s)
    ///
    /// 6.3.2
    fn union<G>(&self, other: &G) -> UserGroup
    where
        G: Group,
    {
        let mut newgroup: MPI_Group = unsafe { mem::uninitialized() };
        unsafe {
            ffi::MPI_Group_union(self.as_raw(), other.as_raw(), &mut newgroup);
        }
        UserGroup(newgroup)
    }

    /// Group intersection
    ///
    /// Constructs a new group that contains all processes that are members of both the first and
    /// second group in the order they have in the first group.
    ///
    /// # Standard section(s)
    ///
    /// 6.3.2
    fn intersection<G>(&self, other: &G) -> UserGroup
    where
        G: Group,
    {
        let mut newgroup: MPI_Group = unsafe { mem::uninitialized() };
        unsafe {
            ffi::MPI_Group_intersection(self.as_raw(), other.as_raw(), &mut newgroup);
        }
        UserGroup(newgroup)
    }

    /// Group difference
    ///
    /// Constructs a new group that contains all members of the first group that are not also
    /// members of the second group in the order they have in the first group.
    ///
    /// # Standard section(s)
    ///
    /// 6.3.2
    fn difference<G>(&self, other: &G) -> UserGroup
    where
        G: Group,
    {
        let mut newgroup: MPI_Group = unsafe { mem::uninitialized() };
        unsafe {
            ffi::MPI_Group_difference(self.as_raw(), other.as_raw(), &mut newgroup);
        }
        UserGroup(newgroup)
    }

    /// Subgroup including specified ranks
    ///
    /// Constructs a new group where the process with rank `ranks[i]` in the old group has rank `i`
    /// in the new group.
    ///
    /// # Standard section(s)
    ///
    /// 6.3.2
    fn include(&self, ranks: &[Rank]) -> UserGroup {
        let mut newgroup: MPI_Group = unsafe { mem::uninitialized() };
        unsafe {
            ffi::MPI_Group_incl(self.as_raw(), ranks.count(), ranks.as_ptr(), &mut newgroup);
        }
        UserGroup(newgroup)
    }

    /// Subgroup including specified ranks
    ///
    /// Constructs a new group containing those processes from the old group that are not mentioned
    /// in `ranks`.
    ///
    /// # Standard section(s)
    ///
    /// 6.3.2
    fn exclude(&self, ranks: &[Rank]) -> UserGroup {
        let mut newgroup: MPI_Group = unsafe { mem::uninitialized() };
        unsafe {
            ffi::MPI_Group_excl(self.as_raw(), ranks.count(), ranks.as_ptr(), &mut newgroup);
        }
        UserGroup(newgroup)
    }

    /// Number of processes in the group.
    ///
    /// # Standard section(s)
    ///
    /// 6.3.1
    fn size(&self) -> Rank {
        let mut res: Rank = unsafe { mem::uninitialized() };
        unsafe {
            ffi::MPI_Group_size(self.as_raw(), &mut res);
        }
        res
    }

    /// Rank of this process within the group.
    ///
    /// # Standard section(s)
    ///
    /// 6.3.1
    fn rank(&self) -> Option<Rank> {
        let mut res: Rank = unsafe { mem::uninitialized() };
        unsafe {
            ffi::MPI_Group_rank(self.as_raw(), &mut res);
        }
        if res == unsafe_extern_static!(ffi::RSMPI_UNDEFINED) {
            None
        } else {
            Some(res)
        }
    }

    /// Find the rank in group `other' of the process that has rank `rank` in this group.
    ///
    /// If the process is not a member of the other group, returns `None`.
    ///
    /// # Standard section(s)
    ///
    /// 6.3.1
    fn translate_rank<G>(&self, rank: Rank, other: &G) -> Option<Rank>
    where
        G: Group,
    {
        let mut res: Rank = unsafe { mem::uninitialized() };
        unsafe {
            ffi::MPI_Group_translate_ranks(self.as_raw(), 1, &rank, other.as_raw(), &mut res);
        }
        if res == unsafe_extern_static!(ffi::RSMPI_UNDEFINED) {
            None
        } else {
            Some(res)
        }
    }

    /// Find the ranks in group `other' of the processes that have ranks `ranks` in this group.
    ///
    /// If a process is not a member of the other group, returns `None`.
    ///
    /// # Standard section(s)
    ///
    /// 6.3.1
    fn translate_ranks<G>(&self, ranks: &[Rank], other: &G) -> Vec<Option<Rank>>
    where
        G: Group,
    {
        ranks
            .iter()
            .map(|&r| self.translate_rank(r, other))
            .collect()
    }

    /// Compare two groups.
    ///
    /// # Standard section(s)
    ///
    /// 6.3.1
    fn compare<G>(&self, other: &G) -> GroupRelation
    where
        G: Group,
    {
        let mut relation: c_int = unsafe { mem::uninitialized() };
        unsafe {
            ffi::MPI_Group_compare(self.as_raw(), other.as_raw(), &mut relation);
        }
        relation.into()
    }
}

/// The relation between two groups.
///
/// # Standard section(s)
///
/// 6.3.1
#[derive(Copy, Clone, PartialEq, Eq, Debug)]
pub enum GroupRelation {
    /// Identical group members in identical order
    Identical,
    /// Identical group members in different order
    Similar,
    /// Otherwise
    Unequal,
}

impl From<c_int> for GroupRelation {
    fn from(i: c_int) -> GroupRelation {
        use self::GroupRelation::*;
        // FIXME: Yuck! These should be made const.
        if i == unsafe_extern_static!(ffi::RSMPI_IDENT) {
            return Identical;
        } else if i == unsafe_extern_static!(ffi::RSMPI_SIMILAR) {
            return Similar;
        } else if i == unsafe_extern_static!(ffi::RSMPI_UNEQUAL) {
            return Unequal;
        }
        panic!("Unknown group relation: {}", i)
    }
}<|MERGE_RESOLUTION|>--- conflicted
+++ resolved
@@ -436,11 +436,7 @@
         }
     }
 
-<<<<<<< HEAD
-    /// Gets the implementation-defined buffer size required to pack 'incout' elements of type
-=======
     /// Gets the implementation-defined buffer size required to pack 'incount' elements of type
->>>>>>> 3b19c670
     /// 'datatype'.
     ///
     /// # Standard section(s)
@@ -521,30 +517,13 @@
     /// # Standard Sections
     ///
     /// 4.2, see MPI_Unpack
-<<<<<<< HEAD
-    fn unpack_into<Buf>(&self, inbuf: &[u8], outbuf: &mut Buf, position: Count) -> Count
-=======
     unsafe fn unpack_into<Buf>(&self, inbuf: &[u8], outbuf: &mut Buf, position: Count) -> Count
->>>>>>> 3b19c670
     where
         Buf: ?Sized + BufferMut,
     {
         let outbuf_dt = outbuf.as_datatype();
 
         let mut position: Count = position;
-<<<<<<< HEAD
-        unsafe {
-            ffi::MPI_Unpack(
-                inbuf.as_ptr() as *const _,
-                inbuf.count(),
-                &mut position,
-                outbuf.pointer_mut(),
-                outbuf.count(),
-                outbuf_dt.as_raw(),
-                self.as_raw(),
-            );
-        }
-=======
         ffi::MPI_Unpack(
             inbuf.as_ptr() as *const _,
             inbuf.count(),
@@ -554,7 +533,6 @@
             outbuf_dt.as_raw(),
             self.as_raw(),
         );
->>>>>>> 3b19c670
         position
     }
 }
